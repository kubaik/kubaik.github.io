--- conflicted
+++ resolved
@@ -5,9 +5,6 @@
     <link>https://kubaik.github.io</link>
     <description>Cutting-edge insights into technology, AI, and development</description>
     <language>en-us</language>
-<<<<<<< HEAD
-    <lastBuildDate>Fri, 14 Nov 2025 13:24:44 +0000</lastBuildDate>
-=======
     <lastBuildDate>Fri, 14 Nov 2025 13:31:57 +0000</lastBuildDate>
     <item>
       <title>Top Frontend Frameworks</title>
@@ -23,7 +20,6 @@
       <pubDate>Fri, 14 Nov 2025 13:22:20 +0000</pubDate>
       <guid>https://kubaik.github.io/boost-speed/</guid>
     </item>
->>>>>>> 95c87b90
     <item>
       <title>Boost DB Speed</title>
       <link>https://kubaik.github.io/boost-db-speed/</link>
