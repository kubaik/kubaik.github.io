--- conflicted
+++ resolved
@@ -5,18 +5,7 @@
     <link>https://kubaik.github.io</link>
     <description>Cutting-edge insights into technology, AI, and development</description>
     <language>en-us</language>
-<<<<<<< HEAD
     <lastBuildDate>Fri, 14 Nov 2025 13:24:44 +0000</lastBuildDate>
-=======
-    <lastBuildDate>Fri, 14 Nov 2025 13:22:24 +0000</lastBuildDate>
-    <item>
-      <title>Boost Speed</title>
-      <link>https://kubaik.github.io/boost-speed/</link>
-      <description>Unlock faster performance with expert tips and tricks.</description>
-      <pubDate>Fri, 14 Nov 2025 13:22:20 +0000</pubDate>
-      <guid>https://kubaik.github.io/boost-speed/</guid>
-    </item>
->>>>>>> 6eaff973
     <item>
       <title>Top Frontend Frameworks</title>
       <link>https://kubaik.github.io/top-frontend-frameworks/</link>
