--- conflicted
+++ resolved
@@ -5,15 +5,6 @@
     <link>https://kubaik.github.io</link>
     <description>Cutting-edge insights into technology, AI, and development</description>
     <language>en-us</language>
-<<<<<<< HEAD
-    <lastBuildDate>Fri, 14 Nov 2025 07:38:23 +0000</lastBuildDate>
-    <item>
-      <title>IoT Revolution</title>
-      <link>https://kubaik.github.io/iot-revolution/</link>
-      <description>Discover the future of tech with IoT Revolution. Learn how connected devices are changing our world.</description>
-      <pubDate>Fri, 14 Nov 2025 07:38:16 +0000</pubDate>
-      <guid>https://kubaik.github.io/iot-revolution/</guid>
-=======
     <lastBuildDate>Fri, 14 Nov 2025 07:18:47 +0000</lastBuildDate>
     <item>
       <title>Understanding Container Technologies: A Complete Guide</title>
@@ -21,7 +12,6 @@
       <description>A comprehensive guide to Container Technologies covering key concepts, benefits, and best practices for developers.</description>
       <pubDate>Fri, 14 Nov 2025 07:18:44 +0000</pubDate>
       <guid>https://kubaik.github.io/understanding-container-technologies-a-complete-gu/</guid>
->>>>>>> d2a1646e
     </item>
     <item>
       <title>Understanding Data Science Techniques: A Complete Guide</title>
