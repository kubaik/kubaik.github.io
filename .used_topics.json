--- conflicted
+++ resolved
@@ -3,10 +3,6 @@
   "Internet of Things (IoT)",
   "Artificial Intelligence Applications",
   "Web Development Trends",
-<<<<<<< HEAD
-  "Machine Learning Algorithms"
-=======
   "API Design Patterns",
   "Backend Architecture"
->>>>>>> aa940f4f
 ]